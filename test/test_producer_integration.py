import os
import time
import uuid

<<<<<<< HEAD
from kafka import (
    SimpleProducer, KeyedProducer,
    create_message, create_gzip_message, create_snappy_message,
    RoundRobinPartitioner, HashedPartitioner
)
from kafka.common import (
    FetchRequest, ProduceRequest, UnknownTopicOrPartitionError
)
from kafka.codec import has_snappy

from test.fixtures import ZookeeperFixture, KafkaFixture
from test.testutil import KafkaIntegrationTestCase, kafka_versions
=======
from kafka import *  # noqa
from kafka.common import *  # noqa
from kafka.codec import has_gzip, has_snappy
from .fixtures import ZookeeperFixture, KafkaFixture
from .testutil import *
>>>>>>> 9bf0ab6b

class TestKafkaProducerIntegration(KafkaIntegrationTestCase):
    topic = b'produce_topic'

    @classmethod
    def setUpClass(cls):  # noqa
        if not os.environ.get('KAFKA_VERSION'):
            return

        cls.zk = ZookeeperFixture.instance()
        cls.server = KafkaFixture.instance(0, cls.zk.host, cls.zk.port)

    @classmethod
    def tearDownClass(cls):  # noqa
        if not os.environ.get('KAFKA_VERSION'):
            return

        cls.server.close()
        cls.zk.close()

    @kafka_versions("all")
    def test_produce_many_simple(self):
        start_offset = self.current_offset(self.topic, 0)

        self.assert_produce_request(
            [create_message(("Test message %d" % i).encode('utf-8'))
             for i in range(100)],
            start_offset,
            100,
        )

        self.assert_produce_request(
            [create_message(("Test message %d" % i).encode('utf-8'))
             for i in range(100)],
            start_offset+100,
            100,
        )

    @kafka_versions("all")
    def test_produce_10k_simple(self):
        start_offset = self.current_offset(self.topic, 0)

        self.assert_produce_request(
            [create_message(("Test message %d" % i).encode('utf-8'))
             for i in range(10000)],
            start_offset,
            10000,
        )

    @kafka_versions("all")
    def test_produce_many_gzip(self):
        start_offset = self.current_offset(self.topic, 0)

        message1 = create_gzip_message([
            ("Gzipped 1 %d" % i).encode('utf-8') for i in range(100)])
        message2 = create_gzip_message([
            ("Gzipped 2 %d" % i).encode('utf-8') for i in range(100)])

        self.assert_produce_request(
            [ message1, message2 ],
            start_offset,
            200,
        )

    @kafka_versions("all")
    def test_produce_many_snappy(self):
        self.skipTest("All snappy integration tests fail with nosnappyjava")
        start_offset = self.current_offset(self.topic, 0)

        self.assert_produce_request([
                create_snappy_message(["Snappy 1 %d" % i for i in range(100)]),
                create_snappy_message(["Snappy 2 %d" % i for i in range(100)]),
            ],
            start_offset,
            200,
        )

    @kafka_versions("all")
    def test_produce_mixed(self):
        start_offset = self.current_offset(self.topic, 0)

        msg_count = 1+100
        messages = [
            create_message(b"Just a plain message"),
            create_gzip_message([
                ("Gzipped %d" % i).encode('utf-8') for i in range(100)]),
        ]

        # All snappy integration tests fail with nosnappyjava
        if False and has_snappy():
            msg_count += 100
            messages.append(create_snappy_message(["Snappy %d" % i for i in range(100)]))

        self.assert_produce_request(messages, start_offset, msg_count)

    @kafka_versions("all")
    def test_produce_100k_gzipped(self):
        start_offset = self.current_offset(self.topic, 0)

        self.assert_produce_request([
            create_gzip_message([
                ("Gzipped batch 1, message %d" % i).encode('utf-8')
                for i in range(50000)])
            ],
            start_offset,
            50000,
        )

        self.assert_produce_request([
            create_gzip_message([
                ("Gzipped batch 1, message %d" % i).encode('utf-8')
                for i in range(50000)])
            ],
            start_offset+50000,
            50000,
        )

    ############################
    #   SimpleProducer Tests   #
    ############################

    @kafka_versions("all")
    def test_simple_producer(self):
        start_offset0 = self.current_offset(self.topic, 0)
        start_offset1 = self.current_offset(self.topic, 1)
        producer = SimpleProducer(self.client)

        # Goes to first partition, randomly.
        resp = producer.send_messages(self.topic, self.msg("one"), self.msg("two"))
        self.assert_produce_response(resp, start_offset0)

        # Goes to the next partition, randomly.
        resp = producer.send_messages(self.topic, self.msg("three"))
        self.assert_produce_response(resp, start_offset1)

        self.assert_fetch_offset(0, start_offset0, [ self.msg("one"), self.msg("two") ])
        self.assert_fetch_offset(1, start_offset1, [ self.msg("three") ])

        # Goes back to the first partition because there's only two partitions
        resp = producer.send_messages(self.topic, self.msg("four"), self.msg("five"))
        self.assert_produce_response(resp, start_offset0+2)
        self.assert_fetch_offset(0, start_offset0, [ self.msg("one"), self.msg("two"), self.msg("four"), self.msg("five") ])

        producer.stop()

    @kafka_versions("all")
    def test_produce__new_topic_fails_with_reasonable_error(self):
        new_topic = 'new_topic_{guid}'.format(guid = str(uuid.uuid4())).encode('utf-8')
        producer = SimpleProducer(self.client)

        # At first it doesn't exist
        with self.assertRaises(UnknownTopicOrPartitionError):
            producer.send_messages(new_topic, self.msg("one"))

    @kafka_versions("all")
    def test_producer_random_order(self):
        producer = SimpleProducer(self.client, random_start = True)
        resp1 = producer.send_messages(self.topic, self.msg("one"), self.msg("two"))
        resp2 = producer.send_messages(self.topic, self.msg("three"))
        resp3 = producer.send_messages(self.topic, self.msg("four"), self.msg("five"))

        self.assertEqual(resp1[0].partition, resp3[0].partition)
        self.assertNotEqual(resp1[0].partition, resp2[0].partition)

    @kafka_versions("all")
    def test_producer_ordered_start(self):
        producer = SimpleProducer(self.client, random_start = False)
        resp1 = producer.send_messages(self.topic, self.msg("one"), self.msg("two"))
        resp2 = producer.send_messages(self.topic, self.msg("three"))
        resp3 = producer.send_messages(self.topic, self.msg("four"), self.msg("five"))

        self.assertEqual(resp1[0].partition, 0)
        self.assertEqual(resp2[0].partition, 1)
        self.assertEqual(resp3[0].partition, 0)

    @kafka_versions("all")
    def test_round_robin_partitioner(self):
        start_offset0 = self.current_offset(self.topic, 0)
        start_offset1 = self.current_offset(self.topic, 1)

        producer = KeyedProducer(self.client, partitioner=RoundRobinPartitioner)
        resp1 = producer.send(self.topic, "key1", self.msg("one"))
        resp2 = producer.send(self.topic, "key2", self.msg("two"))
        resp3 = producer.send(self.topic, "key3", self.msg("three"))
        resp4 = producer.send(self.topic, "key4", self.msg("four"))

        self.assert_produce_response(resp1, start_offset0+0)
        self.assert_produce_response(resp2, start_offset1+0)
        self.assert_produce_response(resp3, start_offset0+1)
        self.assert_produce_response(resp4, start_offset1+1)

        self.assert_fetch_offset(0, start_offset0, [ self.msg("one"), self.msg("three") ])
        self.assert_fetch_offset(1, start_offset1, [ self.msg("two"), self.msg("four")  ])

        producer.stop()

    @kafka_versions("all")
    def test_hashed_partitioner(self):
        start_offset0 = self.current_offset(self.topic, 0)
        start_offset1 = self.current_offset(self.topic, 1)

        producer = KeyedProducer(self.client, partitioner=HashedPartitioner)
        resp1 = producer.send(self.topic, 1, self.msg("one"))
        resp2 = producer.send(self.topic, 2, self.msg("two"))
        resp3 = producer.send(self.topic, 3, self.msg("three"))
        resp4 = producer.send(self.topic, 3, self.msg("four"))
        resp5 = producer.send(self.topic, 4, self.msg("five"))

        self.assert_produce_response(resp1, start_offset1+0)
        self.assert_produce_response(resp2, start_offset0+0)
        self.assert_produce_response(resp3, start_offset1+1)
        self.assert_produce_response(resp4, start_offset1+2)
        self.assert_produce_response(resp5, start_offset0+1)

        self.assert_fetch_offset(0, start_offset0, [ self.msg("two"), self.msg("five") ])
        self.assert_fetch_offset(1, start_offset1, [ self.msg("one"), self.msg("three"), self.msg("four") ])

        producer.stop()

    @kafka_versions("all")
    def test_acks_none(self):
        start_offset0 = self.current_offset(self.topic, 0)

        producer = SimpleProducer(self.client, req_acks=SimpleProducer.ACK_NOT_REQUIRED)
        resp = producer.send_messages(self.topic, self.msg("one"))
        self.assertEquals(len(resp), 0)

        self.assert_fetch_offset(0, start_offset0, [ self.msg("one") ])
        producer.stop()

    @kafka_versions("all")
    def test_acks_local_write(self):
        start_offset0 = self.current_offset(self.topic, 0)

        producer = SimpleProducer(self.client, req_acks=SimpleProducer.ACK_AFTER_LOCAL_WRITE)
        resp = producer.send_messages(self.topic, self.msg("one"))

        self.assert_produce_response(resp, start_offset0)
        self.assert_fetch_offset(0, start_offset0, [ self.msg("one") ])

        producer.stop()

    @kafka_versions("all")
    def test_acks_cluster_commit(self):
        start_offset0 = self.current_offset(self.topic, 0)

        producer = SimpleProducer(
            self.client,
            req_acks=SimpleProducer.ACK_AFTER_CLUSTER_COMMIT)

        resp = producer.send_messages(self.topic, self.msg("one"))
        self.assert_produce_response(resp, start_offset0)
        self.assert_fetch_offset(0, start_offset0, [ self.msg("one") ])

        producer.stop()

    @kafka_versions("all")
    def test_batched_simple_producer__triggers_by_message(self):
        start_offset0 = self.current_offset(self.topic, 0)
        start_offset1 = self.current_offset(self.topic, 1)

        producer = SimpleProducer(self.client,
                                  batch_send=True,
                                  batch_send_every_n=5,
                                  batch_send_every_t=20)

        # Send 5 messages and do a fetch
        resp = producer.send_messages(self.topic,
            self.msg("one"),
            self.msg("two"),
            self.msg("three"),
            self.msg("four"),
        )

        # Batch mode is async. No ack
        self.assertEquals(len(resp), 0)

        # It hasn't sent yet
        self.assert_fetch_offset(0, start_offset0, [])
        self.assert_fetch_offset(1, start_offset1, [])

        resp = producer.send_messages(self.topic,
            self.msg("five"),
            self.msg("six"),
            self.msg("seven"),
        )

        # Batch mode is async. No ack
        self.assertEquals(len(resp), 0)

        self.assert_fetch_offset(0, start_offset0, [
            self.msg("one"),
            self.msg("two"),
            self.msg("three"),
            self.msg("four"),
        ])

        self.assert_fetch_offset(1, start_offset1, [
            self.msg("five"),
        #    self.msg("six"),
        #    self.msg("seven"),
        ])

        producer.stop()

    @kafka_versions("all")
    def test_batched_simple_producer__triggers_by_time(self):
        start_offset0 = self.current_offset(self.topic, 0)
        start_offset1 = self.current_offset(self.topic, 1)

        producer = SimpleProducer(self.client,
                                  batch_send=True,
                                  batch_send_every_n=100,
                                  batch_send_every_t=5)

        # Send 5 messages and do a fetch
        resp = producer.send_messages(self.topic,
            self.msg("one"),
            self.msg("two"),
            self.msg("three"),
            self.msg("four"),
        )

        # Batch mode is async. No ack
        self.assertEquals(len(resp), 0)

        # It hasn't sent yet
        self.assert_fetch_offset(0, start_offset0, [])
        self.assert_fetch_offset(1, start_offset1, [])

        resp = producer.send_messages(self.topic,
            self.msg("five"),
            self.msg("six"),
            self.msg("seven"),
        )

        # Batch mode is async. No ack
        self.assertEquals(len(resp), 0)

        # Wait the timeout out
        time.sleep(5)

        self.assert_fetch_offset(0, start_offset0, [
            self.msg("one"),
            self.msg("two"),
            self.msg("three"),
            self.msg("four"),
        ])

        self.assert_fetch_offset(1, start_offset1, [
            self.msg("five"),
            self.msg("six"),
            self.msg("seven"),
        ])

        producer.stop()

    @kafka_versions("all")
    def test_async_simple_producer(self):
        start_offset0 = self.current_offset(self.topic, 0)

        producer = SimpleProducer(self.client, async=True)
        resp = producer.send_messages(self.topic, self.msg("one"))
        self.assertEquals(len(resp), 0)

        self.assert_fetch_offset(0, start_offset0, [ self.msg("one") ])

        producer.stop()

    @kafka_versions("all")
    def test_async_keyed_producer(self):
        start_offset0 = self.current_offset(self.topic, 0)

        producer = KeyedProducer(self.client, partitioner = RoundRobinPartitioner, async=True)

        resp = producer.send(self.topic, "key1", self.msg("one"))
        self.assertEquals(len(resp), 0)

        self.assert_fetch_offset(0, start_offset0, [ self.msg("one") ])

        producer.stop()

    def assert_produce_request(self, messages, initial_offset, message_ct):
        produce = ProduceRequest(self.topic, 0, messages=messages)

        # There should only be one response message from the server.
        # This will throw an exception if there's more than one.
        resp = self.client.send_produce_request([ produce ])
        self.assert_produce_response(resp, initial_offset)

        self.assertEqual(self.current_offset(self.topic, 0), initial_offset + message_ct)

    def assert_produce_response(self, resp, initial_offset):
        self.assertEqual(len(resp), 1)
        self.assertEqual(resp[0].error, 0)
        self.assertEqual(resp[0].offset, initial_offset)

    def assert_fetch_offset(self, partition, start_offset, expected_messages):
        # There should only be one response message from the server.
        # This will throw an exception if there's more than one.

        resp, = self.client.send_fetch_request([ FetchRequest(self.topic, partition, start_offset, 1024) ])

        self.assertEquals(resp.error, 0)
        self.assertEquals(resp.partition, partition)
        messages = [ x.message.value for x in resp.messages ]

        self.assertEqual(messages, expected_messages)
        self.assertEquals(resp.highwaterMark, start_offset+len(expected_messages))<|MERGE_RESOLUTION|>--- conflicted
+++ resolved
@@ -2,26 +2,18 @@
 import time
 import uuid
 
-<<<<<<< HEAD
 from kafka import (
     SimpleProducer, KeyedProducer,
     create_message, create_gzip_message, create_snappy_message,
     RoundRobinPartitioner, HashedPartitioner
 )
+from kafka.codec import has_snappy
 from kafka.common import (
     FetchRequest, ProduceRequest, UnknownTopicOrPartitionError
 )
-from kafka.codec import has_snappy
 
 from test.fixtures import ZookeeperFixture, KafkaFixture
 from test.testutil import KafkaIntegrationTestCase, kafka_versions
-=======
-from kafka import *  # noqa
-from kafka.common import *  # noqa
-from kafka.codec import has_gzip, has_snappy
-from .fixtures import ZookeeperFixture, KafkaFixture
-from .testutil import *
->>>>>>> 9bf0ab6b
 
 class TestKafkaProducerIntegration(KafkaIntegrationTestCase):
     topic = b'produce_topic'
