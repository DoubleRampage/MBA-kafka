--- conflicted
+++ resolved
@@ -89,22 +89,13 @@
 
     def test_producer_sync_fail_on_error(self):
         error = FailedPayloadsError('failure')
-<<<<<<< HEAD
-        with patch.object(KafkaClient, 'load_metadata_for_topics'):
-            with patch.object(KafkaClient, 'ensure_topic_exists'):
-                with patch.object(KafkaClient, 'get_partition_ids_for_topic', return_value=[0, 1]):
-                    with patch.object(KafkaClient, '_send_broker_aware_request', return_value = [error]):
-
-                        client = KafkaClient(MagicMock())
+        with patch.object(SimpleClient, 'load_metadata_for_topics'):
+            with patch.object(SimpleClient, 'ensure_topic_exists'):
+                with patch.object(SimpleClient, 'get_partition_ids_for_topic', return_value=[0, 1]):
+                    with patch.object(SimpleClient, '_send_broker_aware_request', return_value = [error]):
+
+                        client = SimpleClient(MagicMock())
                         producer = SimpleProducer(client, async=False, sync_fail_on_error=False)
-=======
-        with patch.object(SimpleClient, 'load_metadata_for_topics'):
-            with patch.object(SimpleClient, 'get_partition_ids_for_topic', return_value=[0, 1]):
-                with patch.object(SimpleClient, '_send_broker_aware_request', return_value = [error]):
-
-                    client = SimpleClient(MagicMock())
-                    producer = SimpleProducer(client, async=False, sync_fail_on_error=False)
->>>>>>> 9a8af149
 
                         # This should not raise
                         (response,) = producer.send_messages('foobar', b'test message')
