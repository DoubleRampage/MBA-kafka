import logging
import unittest
<<<<<<< HEAD
import time
=======
from datetime import datetime
>>>>>>> 82ad95b6

from kafka import *  # noqa
from kafka.common import *  # noqa
from kafka.codec import has_gzip, has_snappy

from .fixtures import ZookeeperFixture, KafkaFixture


class TestKafkaClient(unittest.TestCase):
    @classmethod
    def setUpClass(cls):  # noqa
        cls.zk = ZookeeperFixture.instance()
        cls.server = KafkaFixture.instance(0, cls.zk.host, cls.zk.port)
        cls.client = KafkaClient(cls.server.host, cls.server.port)

    @classmethod
    def tearDownClass(cls):  # noqa
        cls.client.close()
        cls.server.close()
        cls.zk.close()

    #####################
    #   Produce Tests   #
    #####################

    def test_produce_many_simple(self):
        produce = ProduceRequest("test_produce_many_simple", 0, messages=[
            create_message("Test message %d" % i) for i in range(100)
        ])

        for resp in self.client.send_produce_request([produce]):
            self.assertEquals(resp.error, 0)
            self.assertEquals(resp.offset, 0)

        (offset, ) = self.client.send_offset_request([OffsetRequest("test_produce_many_simple", 0, -1, 1)])
        self.assertEquals(offset.offsets[0], 100)

        for resp in self.client.send_produce_request([produce]):
            self.assertEquals(resp.error, 0)
            self.assertEquals(resp.offset, 100)

        (offset, ) = self.client.send_offset_request([OffsetRequest("test_produce_many_simple", 0, -1, 1)])
        self.assertEquals(offset.offsets[0], 200)

        for resp in self.client.send_produce_request([produce]):
            self.assertEquals(resp.error, 0)
            self.assertEquals(resp.offset, 200)

        (offset, ) = self.client.send_offset_request([OffsetRequest("test_produce_many_simple", 0, -1, 1)])
        self.assertEquals(offset.offsets[0], 300)

    def test_produce_10k_simple(self):
        produce = ProduceRequest("test_produce_10k_simple", 0, messages=[
            create_message("Test message %d" % i) for i in range(10000)
        ])

        for resp in self.client.send_produce_request([produce]):
            self.assertEquals(resp.error, 0)
            self.assertEquals(resp.offset, 0)

        (offset, ) = self.client.send_offset_request([OffsetRequest("test_produce_10k_simple", 0, -1, 1)])
        self.assertEquals(offset.offsets[0], 10000)

    def test_produce_many_gzip(self):
        if not has_gzip():
            return
        message1 = create_gzip_message(["Gzipped 1 %d" % i for i in range(100)])
        message2 = create_gzip_message(["Gzipped 2 %d" % i for i in range(100)])

        produce = ProduceRequest("test_produce_many_gzip", 0, messages=[message1, message2])

        for resp in self.client.send_produce_request([produce]):
            self.assertEquals(resp.error, 0)
            self.assertEquals(resp.offset, 0)

        (offset, ) = self.client.send_offset_request([OffsetRequest("test_produce_many_gzip", 0, -1, 1)])
        self.assertEquals(offset.offsets[0], 200)

    def test_produce_many_snappy(self):
        if not has_snappy():
            return
        message1 = create_snappy_message(["Snappy 1 %d" % i for i in range(100)])
        message2 = create_snappy_message(["Snappy 2 %d" % i for i in range(100)])

        produce = ProduceRequest("test_produce_many_snappy", 0, messages=[message1, message2])

        for resp in self.client.send_produce_request([produce]):
            self.assertEquals(resp.error, 0)
            self.assertEquals(resp.offset, 0)

        (offset, ) = self.client.send_offset_request([OffsetRequest("test_produce_many_snappy", 0, -1, 1)])
        self.assertEquals(offset.offsets[0], 200)

    def test_produce_mixed(self):
        if not has_gzip() or not has_snappy():
            return
        message1 = create_message("Just a plain message")
        message2 = create_gzip_message(["Gzipped %d" % i for i in range(100)])
        message3 = create_snappy_message(["Snappy %d" % i for i in range(100)])

        produce = ProduceRequest("test_produce_mixed", 0, messages=[message1, message2, message3])

        for resp in self.client.send_produce_request([produce]):
            self.assertEquals(resp.error, 0)
            self.assertEquals(resp.offset, 0)

        (offset, ) = self.client.send_offset_request([OffsetRequest("test_produce_mixed", 0, -1, 1)])
        self.assertEquals(offset.offsets[0], 201)

    def test_produce_100k_gzipped(self):
        req1 = ProduceRequest("test_produce_100k_gzipped", 0, messages=[
            create_gzip_message(["Gzipped batch 1, message %d" % i for i in range(50000)])
        ])

        for resp in self.client.send_produce_request([req1]):
            self.assertEquals(resp.error, 0)
            self.assertEquals(resp.offset, 0)

        (offset, ) = self.client.send_offset_request([OffsetRequest("test_produce_100k_gzipped", 0, -1, 1)])
        self.assertEquals(offset.offsets[0], 50000)

        req2 = ProduceRequest("test_produce_100k_gzipped", 0, messages=[
            create_gzip_message(["Gzipped batch 2, message %d" % i for i in range(50000)])
        ])

        for resp in self.client.send_produce_request([req2]):
            self.assertEquals(resp.error, 0)
            self.assertEquals(resp.offset, 50000)

        (offset, ) = self.client.send_offset_request([OffsetRequest("test_produce_100k_gzipped", 0, -1, 1)])
        self.assertEquals(offset.offsets[0], 100000)

    #####################
    #   Consume Tests   #
    #####################

    def test_consume_none(self):
        fetch = FetchRequest("test_consume_none", 0, 0, 1024)

        fetch_resp = self.client.send_fetch_request([fetch])[0]
        self.assertEquals(fetch_resp.error, 0)
        self.assertEquals(fetch_resp.topic, "test_consume_none")
        self.assertEquals(fetch_resp.partition, 0)

        messages = list(fetch_resp.messages)
        self.assertEquals(len(messages), 0)

    def test_produce_consume(self):
        produce = ProduceRequest("test_produce_consume", 0, messages=[
            create_message("Just a test message"),
            create_message("Message with a key", "foo"),
        ])

        for resp in self.client.send_produce_request([produce]):
            self.assertEquals(resp.error, 0)
            self.assertEquals(resp.offset, 0)

        fetch = FetchRequest("test_produce_consume", 0, 0, 1024)

        fetch_resp = self.client.send_fetch_request([fetch])[0]
        self.assertEquals(fetch_resp.error, 0)

        messages = list(fetch_resp.messages)
        self.assertEquals(len(messages), 2)
        self.assertEquals(messages[0].offset, 0)
        self.assertEquals(messages[0].message.value, "Just a test message")
        self.assertEquals(messages[0].message.key, None)
        self.assertEquals(messages[1].offset, 1)
        self.assertEquals(messages[1].message.value, "Message with a key")
        self.assertEquals(messages[1].message.key, "foo")

    def test_produce_consume_many(self):
        produce = ProduceRequest("test_produce_consume_many", 0, messages=[
            create_message("Test message %d" % i) for i in range(100)
        ])

        for resp in self.client.send_produce_request([produce]):
            self.assertEquals(resp.error, 0)
            self.assertEquals(resp.offset, 0)

        # 1024 is not enough for 100 messages...
        fetch1 = FetchRequest("test_produce_consume_many", 0, 0, 1024)

        (fetch_resp1,) = self.client.send_fetch_request([fetch1])

        self.assertEquals(fetch_resp1.error, 0)
        self.assertEquals(fetch_resp1.highwaterMark, 100)
        messages = list(fetch_resp1.messages)
        self.assertTrue(len(messages) < 100)

        # 10240 should be enough
        fetch2 = FetchRequest("test_produce_consume_many", 0, 0, 10240)
        (fetch_resp2,) = self.client.send_fetch_request([fetch2])

        self.assertEquals(fetch_resp2.error, 0)
        self.assertEquals(fetch_resp2.highwaterMark, 100)
        messages = list(fetch_resp2.messages)
        self.assertEquals(len(messages), 100)
        for i, message in enumerate(messages):
            self.assertEquals(message.offset, i)
            self.assertEquals(message.message.value, "Test message %d" % i)
            self.assertEquals(message.message.key, None)

    def test_produce_consume_two_partitions(self):
        produce1 = ProduceRequest("test_produce_consume_two_partitions", 0, messages=[
            create_message("Partition 0 %d" % i) for i in range(10)
        ])
        produce2 = ProduceRequest("test_produce_consume_two_partitions", 1, messages=[
            create_message("Partition 1 %d" % i) for i in range(10)
        ])

        for resp in self.client.send_produce_request([produce1, produce2]):
            self.assertEquals(resp.error, 0)
            self.assertEquals(resp.offset, 0)

        fetch1 = FetchRequest("test_produce_consume_two_partitions", 0, 0, 1024)
        fetch2 = FetchRequest("test_produce_consume_two_partitions", 1, 0, 1024)
        fetch_resp1, fetch_resp2 = self.client.send_fetch_request([fetch1, fetch2])
        self.assertEquals(fetch_resp1.error, 0)
        self.assertEquals(fetch_resp1.highwaterMark, 10)
        messages = list(fetch_resp1.messages)
        self.assertEquals(len(messages), 10)
        for i, message in enumerate(messages):
            self.assertEquals(message.offset, i)
            self.assertEquals(message.message.value, "Partition 0 %d" % i)
            self.assertEquals(message.message.key, None)
        self.assertEquals(fetch_resp2.error, 0)
        self.assertEquals(fetch_resp2.highwaterMark, 10)
        messages = list(fetch_resp2.messages)
        self.assertEquals(len(messages), 10)
        for i, message in enumerate(messages):
            self.assertEquals(message.offset, i)
            self.assertEquals(message.message.value, "Partition 1 %d" % i)
            self.assertEquals(message.message.key, None)

    ####################
    #   Offset Tests   #
    ####################

    def test_commit_fetch_offsets(self):
        req = OffsetCommitRequest("test_commit_fetch_offsets", 0, 42, "metadata")
        (resp,) = self.client.send_offset_commit_request("group", [req])
        self.assertEquals(resp.error, 0)

        req = OffsetFetchRequest("test_commit_fetch_offsets", 0)
        (resp,) = self.client.send_offset_fetch_request("group", [req])
        self.assertEquals(resp.error, 0)
        self.assertEquals(resp.offset, 42)
        self.assertEquals(resp.metadata, "")  # Metadata isn't stored for now

    # Producer Tests

    def test_simple_producer(self):
        producer = SimpleProducer(self.client, "test_simple_producer")
        resp = producer.send_messages("one", "two")

        # Will go to partition 0
        self.assertEquals(len(resp), 1)
        self.assertEquals(resp[0].error, 0)
        self.assertEquals(resp[0].offset, 0)    # offset of first msg

        # Will go to partition 1
        resp = producer.send_messages("three")
        self.assertEquals(len(resp), 1)
        self.assertEquals(resp[0].error, 0)
        self.assertEquals(resp[0].offset, 0)    # offset of first msg

        fetch1 = FetchRequest("test_simple_producer", 0, 0, 1024)
        fetch2 = FetchRequest("test_simple_producer", 1, 0, 1024)
        fetch_resp1, fetch_resp2 = self.client.send_fetch_request([fetch1,
                                                                   fetch2])
        self.assertEquals(fetch_resp1.error, 0)
        self.assertEquals(fetch_resp1.highwaterMark, 2)
        messages = list(fetch_resp1.messages)
        self.assertEquals(len(messages), 2)
        self.assertEquals(messages[0].message.value, "one")
        self.assertEquals(messages[1].message.value, "two")
        self.assertEquals(fetch_resp2.error, 0)
        self.assertEquals(fetch_resp2.highwaterMark, 1)
        messages = list(fetch_resp2.messages)
        self.assertEquals(len(messages), 1)
        self.assertEquals(messages[0].message.value, "three")

        # Will go to partition 0
        resp = producer.send_messages("four", "five")
        self.assertEquals(len(resp), 1)
        self.assertEquals(resp[0].error, 0)
        self.assertEquals(resp[0].offset, 2)    # offset of first msg

        producer.stop()

    def test_round_robin_partitioner(self):
        producer = KeyedProducer(self.client, "test_round_robin_partitioner",
                                 partitioner=RoundRobinPartitioner)
        producer.send("key1", "one")
        producer.send("key2", "two")
        producer.send("key3", "three")
        producer.send("key4", "four")

        fetch1 = FetchRequest("test_round_robin_partitioner", 0, 0, 1024)
        fetch2 = FetchRequest("test_round_robin_partitioner", 1, 0, 1024)

        fetch_resp1, fetch_resp2 = self.client.send_fetch_request([fetch1,
                                                                   fetch2])

        self.assertEquals(fetch_resp1.error, 0)
        self.assertEquals(fetch_resp1.highwaterMark, 2)
        self.assertEquals(fetch_resp1.partition, 0)

        messages = list(fetch_resp1.messages)
        self.assertEquals(len(messages), 2)
        self.assertEquals(messages[0].message.value, "one")
        self.assertEquals(messages[1].message.value, "three")

        self.assertEquals(fetch_resp2.error, 0)
        self.assertEquals(fetch_resp2.highwaterMark, 2)
        self.assertEquals(fetch_resp2.partition, 1)

        messages = list(fetch_resp2.messages)
        self.assertEquals(len(messages), 2)
        self.assertEquals(messages[0].message.value, "two")
        self.assertEquals(messages[1].message.value, "four")

        producer.stop()

    def test_hashed_partitioner(self):
        producer = KeyedProducer(self.client, "test_hash_partitioner",
                                 partitioner=HashedPartitioner)
        producer.send(1, "one")
        producer.send(2, "two")
        producer.send(3, "three")
        producer.send(4, "four")

        fetch1 = FetchRequest("test_hash_partitioner", 0, 0, 1024)
        fetch2 = FetchRequest("test_hash_partitioner", 1, 0, 1024)

        fetch_resp1, fetch_resp2 = self.client.send_fetch_request([fetch1,
                                                                   fetch2])

        self.assertEquals(fetch_resp1.error, 0)
        self.assertEquals(fetch_resp1.highwaterMark, 2)
        self.assertEquals(fetch_resp1.partition, 0)

        messages = list(fetch_resp1.messages)
        self.assertEquals(len(messages), 2)
        self.assertEquals(messages[0].message.value, "two")
        self.assertEquals(messages[1].message.value, "four")

        self.assertEquals(fetch_resp2.error, 0)
        self.assertEquals(fetch_resp2.highwaterMark, 2)
        self.assertEquals(fetch_resp2.partition, 1)

        messages = list(fetch_resp2.messages)
        self.assertEquals(len(messages), 2)
        self.assertEquals(messages[0].message.value, "one")
        self.assertEquals(messages[1].message.value, "three")

        producer.stop()

    def test_acks_none(self):
        producer = SimpleProducer(self.client, "test_acks_none",
                                  req_acks=SimpleProducer.ACK_NOT_REQUIRED)
        resp = producer.send_messages("one")
        self.assertEquals(len(resp), 0)

        fetch = FetchRequest("test_acks_none", 0, 0, 1024)
        fetch_resp = self.client.send_fetch_request([fetch])

        self.assertEquals(fetch_resp[0].error, 0)
        self.assertEquals(fetch_resp[0].highwaterMark, 1)
        self.assertEquals(fetch_resp[0].partition, 0)

        messages = list(fetch_resp[0].messages)
        self.assertEquals(len(messages), 1)
        self.assertEquals(messages[0].message.value, "one")

        producer.stop()

    def test_acks_local_write(self):
        producer = SimpleProducer(self.client, "test_acks_local_write",
                                  req_acks=SimpleProducer.ACK_AFTER_LOCAL_WRITE)
        resp = producer.send_messages("one")
        self.assertEquals(len(resp), 1)

        fetch = FetchRequest("test_acks_local_write", 0, 0, 1024)
        fetch_resp = self.client.send_fetch_request([fetch])

        self.assertEquals(fetch_resp[0].error, 0)
        self.assertEquals(fetch_resp[0].highwaterMark, 1)
        self.assertEquals(fetch_resp[0].partition, 0)

        messages = list(fetch_resp[0].messages)
        self.assertEquals(len(messages), 1)
        self.assertEquals(messages[0].message.value, "one")

        producer.stop()

    def test_acks_cluster_commit(self):
        producer = SimpleProducer(self.client, "test_acks_cluster_commit",
                            req_acks=SimpleProducer.ACK_AFTER_CLUSTER_COMMIT)
        resp = producer.send_messages("one")
        self.assertEquals(len(resp), 1)

        fetch = FetchRequest("test_acks_cluster_commit", 0, 0, 1024)
        fetch_resp = self.client.send_fetch_request([fetch])

        self.assertEquals(fetch_resp[0].error, 0)
        self.assertEquals(fetch_resp[0].highwaterMark, 1)
        self.assertEquals(fetch_resp[0].partition, 0)

        messages = list(fetch_resp[0].messages)
        self.assertEquals(len(messages), 1)
        self.assertEquals(messages[0].message.value, "one")

        producer.stop()

    def test_async_simple_producer(self):
        producer = SimpleProducer(self.client, "test_async_simple_producer",
                                  async=True)

        resp = producer.send_messages("one")
        self.assertEquals(len(resp), 0)

        # Give it some time
        time.sleep(2)

        fetch = FetchRequest("test_async_simple_producer", 0, 0, 1024)
        fetch_resp = self.client.send_fetch_request([fetch])

        self.assertEquals(fetch_resp[0].error, 0)
        self.assertEquals(fetch_resp[0].highwaterMark, 1)
        self.assertEquals(fetch_resp[0].partition, 0)

        messages = list(fetch_resp[0].messages)
        self.assertEquals(len(messages), 1)
        self.assertEquals(messages[0].message.value, "one")

        producer.stop()

    def test_async_keyed_producer(self):
        producer = KeyedProducer(self.client, "test_async_keyed_producer",
                                 async=True)

        resp = producer.send("key1", "one")
        self.assertEquals(len(resp), 0)

        # Give it some time
        time.sleep(2)

        fetch = FetchRequest("test_async_keyed_producer", 0, 0, 1024)
        fetch_resp = self.client.send_fetch_request([fetch])

        self.assertEquals(fetch_resp[0].error, 0)
        self.assertEquals(fetch_resp[0].highwaterMark, 1)
        self.assertEquals(fetch_resp[0].partition, 0)

        messages = list(fetch_resp[0].messages)
        self.assertEquals(len(messages), 1)
        self.assertEquals(messages[0].message.value, "one")

        producer.stop()

    def test_batched_simple_producer(self):
        producer = SimpleProducer(self.client, "test_batched_simple_producer",
                                  batch_send=True,
                                  batch_send_every_n=10,
                                  batch_send_every_t=20)

        # Send 5 messages and do a fetch
        msgs = ["message-%d" % i for i in range(0, 5)]
        resp = producer.send_messages(*msgs)

        # Batch mode is async. No ack
        self.assertEquals(len(resp), 0)

        # Give it some time
        time.sleep(2)

        fetch1 = FetchRequest("test_batched_simple_producer", 0, 0, 1024)
        fetch2 = FetchRequest("test_batched_simple_producer", 1, 0, 1024)
        fetch_resp1, fetch_resp2 = self.client.send_fetch_request([fetch1,
                                                                   fetch2])

        self.assertEquals(fetch_resp1.error, 0)
        messages = list(fetch_resp1.messages)
        self.assertEquals(len(messages), 0)

        self.assertEquals(fetch_resp2.error, 0)
        messages = list(fetch_resp2.messages)
        self.assertEquals(len(messages), 0)

        # Send 5 more messages, wait for 2 seconds and do a fetch
        msgs = ["message-%d" % i for i in range(5, 10)]
        resp = producer.send_messages(*msgs)

        # Give it some time
        time.sleep(2)

        fetch1 = FetchRequest("test_batched_simple_producer", 0, 0, 1024)
        fetch2 = FetchRequest("test_batched_simple_producer", 1, 0, 1024)
        fetch_resp1, fetch_resp2 = self.client.send_fetch_request([fetch1,
                                                                   fetch2])

        self.assertEquals(fetch_resp1.error, 0)
        messages = list(fetch_resp1.messages)
        self.assertEquals(len(messages), 5)

        self.assertEquals(fetch_resp2.error, 0)
        messages = list(fetch_resp2.messages)
        self.assertEquals(len(messages), 5)

        # Send 7 messages and wait for 20 seconds
        msgs = ["message-%d" % i for i in range(10, 15)]
        resp = producer.send_messages(*msgs)
        msgs = ["message-%d" % i for i in range(15, 17)]
        resp = producer.send_messages(*msgs)

        fetch1 = FetchRequest("test_batched_simple_producer", 0, 5, 1024)
        fetch2 = FetchRequest("test_batched_simple_producer", 1, 5, 1024)
        fetch_resp1, fetch_resp2 = self.client.send_fetch_request([fetch1,
                                                                   fetch2])

        self.assertEquals(fetch_resp1.error, 0)
        self.assertEquals(fetch_resp2.error, 0)
        messages = list(fetch_resp1.messages) + list(fetch_resp2.messages)
        self.assertEquals(len(messages), 0)

        # Give it some time
        time.sleep(22)

        fetch1 = FetchRequest("test_batched_simple_producer", 0, 5, 1024)
        fetch2 = FetchRequest("test_batched_simple_producer", 1, 5, 1024)
        fetch_resp1, fetch_resp2 = self.client.send_fetch_request([fetch1,
                                                                   fetch2])

        self.assertEquals(fetch_resp1.error, 0)
        self.assertEquals(fetch_resp2.error, 0)
        messages = list(fetch_resp1.messages) + list(fetch_resp2.messages)
        self.assertEquals(len(messages), 7)

        producer.stop()


class TestConsumer(unittest.TestCase):
    @classmethod
    def setUpClass(cls):  # noqa
        cls.zk = ZookeeperFixture.instance()
        cls.server1 = KafkaFixture.instance(0, cls.zk.host, cls.zk.port)
        cls.server2 = KafkaFixture.instance(1, cls.zk.host, cls.zk.port)
        cls.client = KafkaClient(cls.server2.host, cls.server2.port)

    @classmethod
    def tearDownClass(cls):  # noqa
        cls.client.close()
        cls.server1.close()
        cls.server2.close()
        cls.zk.close()

    def test_simple_consumer(self):
        # Produce 100 messages to partition 0
        produce1 = ProduceRequest("test_simple_consumer", 0, messages=[
            create_message("Test message 0 %d" % i) for i in range(100)
        ])

        for resp in self.client.send_produce_request([produce1]):
            self.assertEquals(resp.error, 0)
            self.assertEquals(resp.offset, 0)

        # Produce 100 messages to partition 1
        produce2 = ProduceRequest("test_simple_consumer", 1, messages=[
            create_message("Test message 1 %d" % i) for i in range(100)
        ])

        for resp in self.client.send_produce_request([produce2]):
            self.assertEquals(resp.error, 0)
            self.assertEquals(resp.offset, 0)

        # Start a consumer
        consumer = SimpleConsumer(self.client, "group1", "test_simple_consumer")
        all_messages = []
        for message in consumer:
            all_messages.append(message)

        self.assertEquals(len(all_messages), 200)
        # Make sure there are no duplicates
        self.assertEquals(len(all_messages), len(set(all_messages)))

        consumer.seek(-10, 2)
        all_messages = []
        for message in consumer:
            all_messages.append(message)

        self.assertEquals(len(all_messages), 10)

        consumer.seek(-13, 2)
        all_messages = []
        for message in consumer:
            all_messages.append(message)

        self.assertEquals(len(all_messages), 13)

        # Blocking API
        start = datetime.now()
        messages = consumer.get_messages(block=True, timeout=5)
        diff = (datetime.now() - start).total_seconds()
        self.assertGreaterEqual(diff, 5)
        self.assertEqual(len(messages), 0)

        # Send 10 messages
        produce = ProduceRequest("test_simple_consumer", 0, messages=[
            create_message("Test message 0 %d" % i) for i in range(10)
        ])

        for resp in self.client.send_produce_request([produce]):
            self.assertEquals(resp.error, 0)
            self.assertEquals(resp.offset, 100)

        # Fetch 5 messages
        messages = consumer.get_messages(count=5, block=True, timeout=5)
        self.assertEqual(len(messages), 5)

        # Fetch 10 messages
        start = datetime.now()
        messages = consumer.get_messages(count=10, block=True, timeout=5)
        self.assertEqual(len(messages), 5)
        diff = (datetime.now() - start).total_seconds()
        self.assertGreaterEqual(diff, 5)

        consumer.stop()

    def test_simple_consumer_pending(self):
        # Produce 10 messages to partition 0 and 1

        produce1 = ProduceRequest("test_simple_pending", 0, messages=[
            create_message("Test message 0 %d" % i) for i in range(10)
        ])
        for resp in self.client.send_produce_request([produce1]):
            self.assertEquals(resp.error, 0)
            self.assertEquals(resp.offset, 0)

        produce2 = ProduceRequest("test_simple_pending", 1, messages=[
            create_message("Test message 1 %d" % i) for i in range(10)
        ])
        for resp in self.client.send_produce_request([produce2]):
            self.assertEquals(resp.error, 0)
            self.assertEquals(resp.offset, 0)

        consumer = SimpleConsumer(self.client, "group1", "test_simple_pending")
        self.assertEquals(consumer.pending(), 20)
        self.assertEquals(consumer.pending(partitions=[0]), 10)
        self.assertEquals(consumer.pending(partitions=[1]), 10)
        consumer.stop()

    def test_multi_process_consumer(self):
        # Produce 100 messages to partition 0
        produce1 = ProduceRequest("test_mpconsumer", 0, messages=[
            create_message("Test message 0 %d" % i) for i in range(100)
        ])

        for resp in self.client.send_produce_request([produce1]):
            self.assertEquals(resp.error, 0)
            self.assertEquals(resp.offset, 0)

        # Produce 100 messages to partition 1
        produce2 = ProduceRequest("test_mpconsumer", 1, messages=[
            create_message("Test message 1 %d" % i) for i in range(100)
        ])

        for resp in self.client.send_produce_request([produce2]):
            self.assertEquals(resp.error, 0)
            self.assertEquals(resp.offset, 0)

        # Start a consumer
        consumer = MultiProcessConsumer(self.client, "grp1", "test_mpconsumer")
        all_messages = []
        for message in consumer:
            all_messages.append(message)

        self.assertEquals(len(all_messages), 200)
        # Make sure there are no duplicates
        self.assertEquals(len(all_messages), len(set(all_messages)))

        # Blocking API
        start = datetime.now()
        messages = consumer.get_messages(block=True, timeout=5)
        diff = (datetime.now() - start).total_seconds()
        self.assertGreaterEqual(diff, 5)
        self.assertEqual(len(messages), 0)

        # Send 10 messages
        produce = ProduceRequest("test_mpconsumer", 0, messages=[
            create_message("Test message 0 %d" % i) for i in range(10)
        ])

        for resp in self.client.send_produce_request([produce]):
            self.assertEquals(resp.error, 0)
            self.assertEquals(resp.offset, 100)

        # Fetch 5 messages
        messages = consumer.get_messages(count=5, block=True, timeout=5)
        self.assertEqual(len(messages), 5)

        # Fetch 10 messages
        start = datetime.now()
        messages = consumer.get_messages(count=10, block=True, timeout=5)
        self.assertEqual(len(messages), 5)
        diff = (datetime.now() - start).total_seconds()
        self.assertGreaterEqual(diff, 5)

        consumer.stop()

    def test_multi_proc_pending(self):
        # Produce 10 messages to partition 0 and 1
        produce1 = ProduceRequest("test_mppending", 0, messages=[
            create_message("Test message 0 %d" % i) for i in range(10)
        ])

        for resp in self.client.send_produce_request([produce1]):
            self.assertEquals(resp.error, 0)
            self.assertEquals(resp.offset, 0)

        produce2 = ProduceRequest("test_mppending", 1, messages=[
            create_message("Test message 1 %d" % i) for i in range(10)
        ])

        for resp in self.client.send_produce_request([produce2]):
            self.assertEquals(resp.error, 0)
            self.assertEquals(resp.offset, 0)

        consumer = MultiProcessConsumer(self.client, "group1", "test_mppending")
        self.assertEquals(consumer.pending(), 20)
        self.assertEquals(consumer.pending(partitions=[0]), 10)
        self.assertEquals(consumer.pending(partitions=[1]), 10)

        consumer.stop()


if __name__ == "__main__":
    logging.basicConfig(level=logging.DEBUG)
    unittest.main()<|MERGE_RESOLUTION|>--- conflicted
+++ resolved
@@ -1,10 +1,7 @@
 import logging
 import unittest
-<<<<<<< HEAD
 import time
-=======
 from datetime import datetime
->>>>>>> 82ad95b6
 
 from kafka import *  # noqa
 from kafka.common import *  # noqa
